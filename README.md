# Stanford ~ Programming in Journalism

Sundry notes and code bits for Stanford's Programming in Journalism class (winter quarter 2020).

## Important links

* [Syllabus][]
* [Technical setup](docs/tech_setup.md) and [FAQ](docs/tech_faq.md) - recommended and required software (all free)
* [Code solutions](https://github.com/zstumgoren/stanford-progj-2020-solutions) - A private repo containing solutions to class exercises.
* [Bookshelf](docs/bookshelf.md) - recommended books, tutorials, cheatsheets, etc.
<<<<<<< HEAD
* [Datakit](docs/datakit.md) - overview and details on install and usage
=======
* [Getting Help](docs/getting_help.md) - Resources and strategies for finding help.
>>>>>>> 38daff26

[Syllabus]: https://canvas.stanford.edu/courses/111874/assignments/syllabus

## Class notes

### Week 1

#### Day 1 - Course Intro

* Overview of the course and syllabus.
* Discuss the [history](docs/history.md) of code and data analysis in journalism. 
* Dip our toes into Bash. 
* Software install party (w00t!!)
* [Assignment 0](assignments/0.md) - Tech setup; Unix practice and reading (**Due: Mon. Jan 13th**)

#### Day 2 - The Owl, Problem Solving, and the Unix Workbench

* [The Owl, Problem Solving, and the Unix Workbench](docs/owl_probs_unix.md)
* Group problem-solving exercise: Program your way to the Oval
* Hands-on bash practice with [CLI murder mystery][] and [bashcrawl][]
* [Software installs](docs/tech_setup.md), part deux (ssh keys and Python)
* [Assignment 0](assignments/0.md) - Tech setup; Unix practice and reading (**Due: Mon. Jan 13th**)

[CLI murder mystery]: https://github.com/veltman/clmystery
[bashcrawl]: https://gitlab.com/slackermedia/bashcrawl

### Week 2

#### Day 3 - Power Tools for Data Wrangling

* [Power Tools for Data Wrangling](docs/power_tools_for_data_wrangling.md)

#### Day 4 - Power Tools cont.'d and Intro to DataKit

* [Bash drill](exercises/bash_dril.md)
* Wrap up csvkit exercise from [Power Tools for Data Wrangling](docs/power_tools_for_data_wrangling.md)
* [Automating workflows](docs/automating_workflows.md) and [DataKit install](docs/datakit.md)
* **[Assignment 1](assignments/1.md)** - Python ramp-up and Failed Banks shell script (**Due: Wed. Jan. 22nd**)

### Week 3

#### Day 5 - MLK Day

No class.

#### Day 6 - Failed Banks and Python

* [DataKit](docs/datakit.md) overview, install and submit [Assignment 1](assignments/1.md)
* Review [Assignment 1](assignments/1.md) solutions, assuming everyone has submitted
* Python intro and exercises

<|MERGE_RESOLUTION|>--- conflicted
+++ resolved
@@ -8,11 +8,8 @@
 * [Technical setup](docs/tech_setup.md) and [FAQ](docs/tech_faq.md) - recommended and required software (all free)
 * [Code solutions](https://github.com/zstumgoren/stanford-progj-2020-solutions) - A private repo containing solutions to class exercises.
 * [Bookshelf](docs/bookshelf.md) - recommended books, tutorials, cheatsheets, etc.
-<<<<<<< HEAD
 * [Datakit](docs/datakit.md) - overview and details on install and usage
-=======
 * [Getting Help](docs/getting_help.md) - Resources and strategies for finding help.
->>>>>>> 38daff26
 
 [Syllabus]: https://canvas.stanford.edu/courses/111874/assignments/syllabus
 
@@ -63,4 +60,3 @@
 * [DataKit](docs/datakit.md) overview, install and submit [Assignment 1](assignments/1.md)
 * Review [Assignment 1](assignments/1.md) solutions, assuming everyone has submitted
 * Python intro and exercises
-
